--- conflicted
+++ resolved
@@ -183,8 +183,7 @@
         DatabricksAPIError: If the API request fails
     """
     logger.info(f"Cancelling run: {run_id}")
-<<<<<<< HEAD
-    return await make_api_request("POST", "/api/2.0/jobs/runs/cancel", data={"run_id": run_id})
+    return await make_api_request("POST", "/api/2.1/jobs/runs/cancel", data={"run_id": run_id})
 
 
 async def submit_run(run_config: Dict[str, Any]) -> Dict[str, Any]:
@@ -213,16 +212,13 @@
     poll_interval_seconds: int = 5,
 ) -> Dict[str, Any]:
     """Wait for a run to reach a desired state."""
-    import asyncio
-    import time
-
-    start = time.time()
+    start = time.monotonic()
     while True:
         run_info = await get_run(run_id)
         state = run_info.get("state", {}).get("life_cycle_state")
         if state == desired_state:
             return run_info
-        if time.time() - start > timeout_seconds:
+        if time.monotonic() - start > timeout_seconds:
             raise TimeoutError(f"Run {run_id} did not reach state {desired_state} within {timeout_seconds}s")
         await asyncio.sleep(poll_interval_seconds)
 
@@ -253,20 +249,4 @@
     await await_until_state(run_id, timeout_seconds=timeout_seconds, poll_interval_seconds=poll_interval_seconds)
     output = await get_run_output(run_id)
     output["run_id"] = run_id
-    return output
-=======
-    return await make_api_request("POST", "/api/2.1/jobs/runs/cancel", data={"run_id": run_id})
-
-
-async def await_until_state(run_id: int, target_state: str = "TERMINATED", poll_interval: int = 5, timeout: int = 600) -> Dict[str, Any]:
-    """Poll a run until it reaches the desired lifecycle state."""
-    start = time.monotonic()
-    while True:
-        info = await get_run(run_id)
-        state = info.get("state", {}).get("life_cycle_state")
-        if state == target_state:
-            return info
-        if time.monotonic() - start > timeout:
-            raise TimeoutError(f"Run {run_id} did not reach {target_state} in {timeout}s")
-        await asyncio.sleep(poll_interval)
->>>>>>> b4649b10
+    return output