"""
Databricks MCP Server

This module implements a standalone MCP server that provides tools for interacting
with Databricks APIs. It follows the Model Context Protocol standard, communicating
via stdio and directly connecting to Databricks when tools are invoked.
"""

import asyncio
import json
import logging
import sys
import os
from typing import Any, Dict, List, Optional, Union, cast

from mcp.server import FastMCP
from mcp.types import TextContent
from mcp.server.stdio import stdio_server

<<<<<<< HEAD
from databricks_mcp.api import clusters, dbfs, jobs, notebooks, sql, repos
=======
from databricks_mcp.api import clusters, dbfs, jobs, notebooks, sql, libraries, repos, unity_catalog
>>>>>>> b4649b10
from databricks_mcp.core.config import settings

# Configure logging
logging.basicConfig(
    level=getattr(logging, settings.LOG_LEVEL),
    filename="databricks_mcp.log",
    format="%(asctime)s - %(name)s - %(levelname)s - %(message)s",
)
logger = logging.getLogger(__name__)


class DatabricksMCPServer(FastMCP):
    """An MCP server for Databricks APIs."""

    def __init__(self):
        """Initialize the Databricks MCP server."""
        super().__init__(name="databricks-mcp", 
                         version="0.2.0", 
                         instructions="Use this server to manage Databricks resources")
        logger.info("Initializing Databricks MCP server")
        logger.info(f"Databricks host: {settings.DATABRICKS_HOST}")
        
        # Register tools
        self._register_tools()
    
    def _register_tools(self):
        """Register all Databricks MCP tools."""
        
        # Cluster management tools
        @self.tool(
            name="list_clusters",
            description="List all Databricks clusters",
        )
        async def list_clusters(params: Dict[str, Any]) -> List[TextContent]:
            logger.info(f"Listing clusters with params: {params}")
            try:
                result = await clusters.list_clusters()
                return [{"text": json.dumps(result)}]
            except Exception as e:
                logger.error(f"Error listing clusters: {str(e)}")
                return [{"text": json.dumps({"error": str(e)})}]
        
        @self.tool(
            name="create_cluster",
            description="Create a new Databricks cluster with parameters: cluster_name (required), spark_version (required), node_type_id (required), num_workers, autotermination_minutes",
        )
        async def create_cluster(params: Dict[str, Any]) -> List[TextContent]:
            logger.info(f"Creating cluster with params: {params}")
            try:
                result = await clusters.create_cluster(params)
                return [{"text": json.dumps(result)}]
            except Exception as e:
                logger.error(f"Error creating cluster: {str(e)}")
                return [{"text": json.dumps({"error": str(e)})}]
        
        @self.tool(
            name="terminate_cluster",
            description="Terminate a Databricks cluster with parameter: cluster_id (required)",
        )
        async def terminate_cluster(params: Dict[str, Any]) -> List[TextContent]:
            logger.info(f"Terminating cluster with params: {params}")
            try:
                result = await clusters.terminate_cluster(params.get("cluster_id"))
                return [{"text": json.dumps(result)}]
            except Exception as e:
                logger.error(f"Error terminating cluster: {str(e)}")
                return [{"text": json.dumps({"error": str(e)})}]
        
        @self.tool(
            name="get_cluster",
            description="Get information about a specific Databricks cluster with parameter: cluster_id (required)",
        )
        async def get_cluster(params: Dict[str, Any]) -> List[TextContent]:
            logger.info(f"Getting cluster info with params: {params}")
            try:
                result = await clusters.get_cluster(params.get("cluster_id"))
                return [{"text": json.dumps(result)}]
            except Exception as e:
                logger.error(f"Error getting cluster info: {str(e)}")
                return [{"text": json.dumps({"error": str(e)})}]
        
        @self.tool(
            name="start_cluster",
            description="Start a terminated Databricks cluster with parameter: cluster_id (required)",
        )
        async def start_cluster(params: Dict[str, Any]) -> List[TextContent]:
            logger.info(f"Starting cluster with params: {params}")
            try:
                result = await clusters.start_cluster(params.get("cluster_id"))
                return [{"text": json.dumps(result)}]
            except Exception as e:
                logger.error(f"Error starting cluster: {str(e)}")
                return [{"text": json.dumps({"error": str(e)})}]
        
        # Job management tools
        @self.tool(
            name="list_jobs",
            description="List all Databricks jobs",
        )
        async def list_jobs(params: Dict[str, Any]) -> List[TextContent]:
            logger.info(f"Listing jobs with params: {params}")
            try:
                result = await jobs.list_jobs()
                return [{"text": json.dumps(result)}]
            except Exception as e:
                logger.error(f"Error listing jobs: {str(e)}")
                return [{"text": json.dumps({"error": str(e)})}]

        @self.tool(
            name="create_job",
            description="Create a Databricks job. Provide name and tasks list.",
        )
        async def create_job_tool(params: Dict[str, Any]) -> List[TextContent]:
            logger.info(f"Creating job with params: {params}")
            try:
                result = await jobs.create_job(params)
                return [{"text": json.dumps(result)}]
            except Exception as e:
                logger.error(f"Error creating job: {str(e)}")
                return [{"text": json.dumps({"error": str(e)})}]

        @self.tool(
            name="delete_job",
            description="Delete a Databricks job with parameter: job_id",
        )
        async def delete_job_tool(params: Dict[str, Any]) -> List[TextContent]:
            logger.info(f"Deleting job with params: {params}")
            try:
                result = await jobs.delete_job(params.get("job_id"))
                return [{"text": json.dumps(result)}]
            except Exception as e:
                logger.error(f"Error deleting job: {str(e)}")
                return [{"text": json.dumps({"error": str(e)})}]
        
        @self.tool(
            name="run_job",
            description="Run a Databricks job with parameters: job_id (required), notebook_params (optional)",
        )
        async def run_job(params: Dict[str, Any]) -> List[TextContent]:
            logger.info(f"Running job with params: {params}")
            try:
                notebook_params = params.get("notebook_params", {})
                result = await jobs.run_job(params.get("job_id"), notebook_params)
                return [{"text": json.dumps(result)}]
            except Exception as e:
                logger.error(f"Error running job: {str(e)}")
                return [{"text": json.dumps({"error": str(e)})}]

        @self.tool(
<<<<<<< HEAD
            name="run_notebook",
            description="Submit a one-time notebook run with parameters: notebook_path (required), existing_cluster_id (optional), base_parameters (optional)",
        )
        async def run_notebook_tool(params: Dict[str, Any]) -> List[TextContent]:
            logger.info(f"Running notebook with params: {params}")
            try:
                result = await jobs.run_notebook(
                    notebook_path=params.get("notebook_path"),
                    existing_cluster_id=params.get("existing_cluster_id"),
                    base_parameters=params.get("base_parameters"),
                )
                return [{"text": json.dumps(result)}]
            except Exception as e:
                logger.error(f"Error running notebook: {str(e)}")
                return [{"text": json.dumps({"error": str(e)})}]

        @self.tool(
            name="sync_repo_and_run_notebook",
            description="Pull a repo then run a notebook. Parameters: repo_id, notebook_path, existing_cluster_id (optional), base_parameters (optional)",
        )
        async def sync_repo_and_run_notebook(params: Dict[str, Any]) -> List[TextContent]:
            logger.info(f"Syncing repo and running notebook with params: {params}")
            try:
                await repos.pull_repo(params.get("repo_id"))
                result = await jobs.run_notebook(
                    notebook_path=params.get("notebook_path"),
                    existing_cluster_id=params.get("existing_cluster_id"),
                    base_parameters=params.get("base_parameters"),
                )
                return [{"text": json.dumps(result)}]
            except Exception as e:
                logger.error(f"Error syncing repo and running notebook: {str(e)}")
=======
            name="get_run_status",
            description="Get status for a job run with parameter: run_id",
        )
        async def get_run_status(params: Dict[str, Any]) -> List[TextContent]:
            logger.info(f"Getting run status with params: {params}")
            try:
                result = await jobs.get_run_status(params.get("run_id"))
                return [{"text": json.dumps(result)}]
            except Exception as e:
                logger.error(f"Error getting run status: {str(e)}")
                return [{"text": json.dumps({"error": str(e)})}]

        @self.tool(
            name="list_job_runs",
            description="List recent runs for a job with parameter: job_id",
        )
        async def list_job_runs(params: Dict[str, Any]) -> List[TextContent]:
            logger.info(f"Listing job runs with params: {params}")
            try:
                result = await jobs.list_runs(params.get("job_id"))
                return [{"text": json.dumps(result)}]
            except Exception as e:
                logger.error(f"Error listing job runs: {str(e)}")
                return [{"text": json.dumps({"error": str(e)})}]

        @self.tool(
            name="cancel_run",
            description="Cancel a job run with parameter: run_id",
        )
        async def cancel_run_tool(params: Dict[str, Any]) -> List[TextContent]:
            logger.info(f"Cancelling run with params: {params}")
            try:
                result = await jobs.cancel_run(params.get("run_id"))
                return [{"text": json.dumps(result)}]
            except Exception as e:
                logger.error(f"Error cancelling run: {str(e)}")
>>>>>>> b4649b10
                return [{"text": json.dumps({"error": str(e)})}]
        
        # Notebook management tools
        @self.tool(
            name="list_notebooks",
            description="List notebooks in a workspace directory with parameter: path (required)",
        )
        async def list_notebooks(params: Dict[str, Any]) -> List[TextContent]:
            logger.info(f"Listing notebooks with params: {params}")
            try:
                result = await notebooks.list_notebooks(params.get("path"))
                return [{"text": json.dumps(result)}]
            except Exception as e:
                logger.error(f"Error listing notebooks: {str(e)}")
                return [{"text": json.dumps({"error": str(e)})}]
        
        @self.tool(
            name="export_notebook",
            description="Export a notebook from the workspace with parameters: path (required), format (optional, one of: SOURCE, HTML, JUPYTER, DBC)",
        )
        async def export_notebook(params: Dict[str, Any]) -> List[TextContent]:
            logger.info(f"Exporting notebook with params: {params}")
            try:
                format_type = params.get("format", "SOURCE")
                result = await notebooks.export_notebook(params.get("path"), format_type)
                
                # For notebooks, we might want to trim the response for readability
                content = result.get("content", "")
                if len(content) > 1000:
                    summary = f"{content[:1000]}... [content truncated, total length: {len(content)} characters]"
                    result["content"] = summary
                
                return [{"text": json.dumps(result)}]
            except Exception as e:
                logger.error(f"Error exporting notebook: {str(e)}")
                return [{"text": json.dumps({"error": str(e)})}]

        @self.tool(
            name="import_notebook",
            description="Import a notebook; parameters: path, content (base64 or text), format (optional)",
        )
        async def import_notebook_tool(params: Dict[str, Any]) -> List[TextContent]:
            logger.info(f"Importing notebook with params: {params}")
            try:
                path = params.get("path")
                content = params.get("content")
                fmt = params.get("format", "SOURCE")
                result = await notebooks.import_notebook(path, content, fmt)
                return [{"text": json.dumps(result)}]
            except Exception as e:
                logger.error(f"Error importing notebook: {str(e)}")
                return [{"text": json.dumps({"error": str(e)})}]

        @self.tool(
            name="delete_workspace_object",
            description="Delete a notebook or directory with parameters: path, recursive (optional)",
        )
        async def delete_workspace_object(params: Dict[str, Any]) -> List[TextContent]:
            logger.info(f"Deleting workspace object with params: {params}")
            try:
                result = await notebooks.delete_notebook(
                    params.get("path"), params.get("recursive", False)
                )
                return [{"text": json.dumps(result)}]
            except Exception as e:
                logger.error(f"Error deleting workspace object: {str(e)}")
                return [{"text": json.dumps({"error": str(e)})}]
        
        # DBFS tools
        @self.tool(
            name="list_files",
            description="List files and directories in a DBFS path with parameter: dbfs_path (required)",
        )
        async def list_files(params: Dict[str, Any]) -> List[TextContent]:
            logger.info(f"Listing files with params: {params}")
            try:
                result = await dbfs.list_files(params.get("dbfs_path"))
                return [{"text": json.dumps(result)}]
            except Exception as e:
                logger.error(f"Error listing files: {str(e)}")
                return [{"text": json.dumps({"error": str(e)})}]

        @self.tool(
<<<<<<< HEAD
            name="pull_repo",
            description="Pull the latest commit for a repo with parameter: repo_id (required)",
        )
        async def pull_repo_tool(params: Dict[str, Any]) -> List[TextContent]:
            logger.info(f"Pulling repo with params: {params}")
            try:
                result = await repos.pull_repo(params.get("repo_id"))
                return [{"text": json.dumps(result)}]
            except Exception as e:
                logger.error(f"Error pulling repo: {str(e)}")
=======
            name="dbfs_put",
            description="Upload a small file to DBFS with parameters: dbfs_path, content_base64",
        )
        async def dbfs_put(params: Dict[str, Any]) -> List[TextContent]:
            logger.info(f"Uploading file to DBFS with params: {params}")
            try:
                path = params.get("dbfs_path")
                content = params.get("content_base64", "").encode()
                import base64
                data = base64.b64decode(content)
                result = await dbfs.put_file(path, data)
                return [{"text": json.dumps(result)}]
            except Exception as e:
                logger.error(f"Error uploading file: {str(e)}")
                return [{"text": json.dumps({"error": str(e)})}]

        @self.tool(
            name="dbfs_delete",
            description="Delete a file or directory in DBFS with parameters: dbfs_path, recursive (optional)",
        )
        async def dbfs_delete(params: Dict[str, Any]) -> List[TextContent]:
            logger.info(f"Deleting DBFS path with params: {params}")
            try:
                result = await dbfs.delete_file(params.get("dbfs_path"), params.get("recursive", False))
                return [{"text": json.dumps(result)}]
            except Exception as e:
                logger.error(f"Error deleting file: {str(e)}")
>>>>>>> b4649b10
                return [{"text": json.dumps({"error": str(e)})}]
        
        # SQL tools
        @self.tool(
            name="execute_sql",
            description="Execute a SQL statement with parameters: statement (required), warehouse_id (optional - uses DATABRICKS_WAREHOUSE_ID env var if not provided), catalog (optional), schema (optional)",
        )
        async def execute_sql(params: Dict[str, Any]) -> List[TextContent]:
            logger.info(f"Executing SQL with params: {params}")
            try:
                # Handle both direct params and nested params structure
                if 'params' in params:
                    actual_params = params['params']
                else:
                    actual_params = params
                    
                statement = actual_params.get("statement")
                warehouse_id = actual_params.get("warehouse_id")
                catalog = actual_params.get("catalog")
                schema = actual_params.get("schema")
                
                result = await sql.execute_statement(
                    statement=statement,
                    warehouse_id=warehouse_id,
                    catalog=catalog,
                    schema=schema
                )
                return [{"text": json.dumps(result)}]
            except Exception as e:
                logger.error(f"Error executing SQL: {str(e)}")
                return [{"text": json.dumps({"error": str(e)})}]

        # Cluster library tools
        @self.tool(
            name="install_library",
            description="Install a library on a cluster with parameters: cluster_id, libraries",
        )
        async def install_library_tool(params: Dict[str, Any]) -> List[TextContent]:
            logger.info(f"Installing library with params: {params}")
            try:
                result = await libraries.install_library(params.get("cluster_id"), params.get("libraries", []))
                return [{"text": json.dumps(result)}]
            except Exception as e:
                logger.error(f"Error installing library: {str(e)}")
                return [{"text": json.dumps({"error": str(e)})}]

        @self.tool(
            name="uninstall_library",
            description="Uninstall a library from a cluster with parameters: cluster_id, libraries",
        )
        async def uninstall_library_tool(params: Dict[str, Any]) -> List[TextContent]:
            logger.info(f"Uninstalling library with params: {params}")
            try:
                result = await libraries.uninstall_library(params.get("cluster_id"), params.get("libraries", []))
                return [{"text": json.dumps(result)}]
            except Exception as e:
                logger.error(f"Error uninstalling library: {str(e)}")
                return [{"text": json.dumps({"error": str(e)})}]

        @self.tool(
            name="list_cluster_libraries",
            description="List library status for a cluster with parameter: cluster_id",
        )
        async def list_cluster_libraries_tool(params: Dict[str, Any]) -> List[TextContent]:
            logger.info(f"Listing cluster libraries with params: {params}")
            try:
                result = await libraries.list_cluster_libraries(params.get("cluster_id"))
                return [{"text": json.dumps(result)}]
            except Exception as e:
                logger.error(f"Error listing cluster libraries: {str(e)}")
                return [{"text": json.dumps({"error": str(e)})}]

        # Repos tools
        @self.tool(
            name="create_repo",
            description="Create or clone a repo with parameters: url, provider, branch (optional)",
        )
        async def create_repo_tool(params: Dict[str, Any]) -> List[TextContent]:
            logger.info(f"Creating repo with params: {params}")
            try:
                result = await repos.create_repo(
                    params.get("url"),
                    params.get("provider"),
                    branch=params.get("branch"),
                    path=params.get("path"),
                )
                return [{"text": json.dumps(result)}]
            except Exception as e:
                logger.error(f"Error creating repo: {str(e)}")
                return [{"text": json.dumps({"error": str(e)})}]

        @self.tool(
            name="update_repo",
            description="Update repo branch with parameters: repo_id, branch or tag",
        )
        async def update_repo_tool(params: Dict[str, Any]) -> List[TextContent]:
            logger.info(f"Updating repo with params: {params}")
            try:
                result = await repos.update_repo(
                    params.get("repo_id"),
                    branch=params.get("branch"),
                    tag=params.get("tag"),
                )
                return [{"text": json.dumps(result)}]
            except Exception as e:
                logger.error(f"Error updating repo: {str(e)}")
                return [{"text": json.dumps({"error": str(e)})}]

        @self.tool(
            name="list_repos",
            description="List repos with optional path_prefix",
        )
        async def list_repos_tool(params: Dict[str, Any]) -> List[TextContent]:
            logger.info(f"Listing repos with params: {params}")
            try:
                result = await repos.list_repos(params.get("path_prefix"))
                return [{"text": json.dumps(result)}]
            except Exception as e:
                logger.error(f"Error listing repos: {str(e)}")
                return [{"text": json.dumps({"error": str(e)})}]
        
        # Workspace file tools
        @self.tool(
            name="get_workspace_file_content",
            description="Retrieve the content of a file from Databricks workspace with parameters: workspace_path (required), format (optional: SOURCE, HTML, JUPYTER, DBC - default SOURCE)",
        )
        async def get_workspace_file_content(params: Dict[str, Any]) -> List[TextContent]:
            logger.info(f"Getting workspace file content with params: {params}")
            try:
                # Handle both direct params and nested params structure
                if 'params' in params:
                    actual_params = params['params']
                else:
                    actual_params = params
                    
                workspace_path = actual_params.get("workspace_path")
                format_type = actual_params.get("format", "SOURCE")
                
                if not workspace_path:
                    raise ValueError("workspace_path is required")
                
                # Use the workspace export API
                result = await notebooks.export_workspace_file(workspace_path, format_type)
                return [{"text": json.dumps(result)}]
                
            except Exception as e:
                logger.error(f"Error getting workspace file content: {str(e)}")
                return [{"text": json.dumps({"error": str(e)})}]
        
        @self.tool(
            name="get_workspace_file_info",
            description="Get metadata about a workspace file with parameters: workspace_path (required)",
        )
        async def get_workspace_file_info(params: Dict[str, Any]) -> List[TextContent]:
            logger.info(f"Getting workspace file info with params: {params}")
            try:
                # Handle both direct params and nested params structure
                if 'params' in params:
                    actual_params = params['params']
                else:
                    actual_params = params

                workspace_path = actual_params.get("workspace_path")

                if not workspace_path:
                    raise ValueError("workspace_path is required")

                result = await notebooks.get_workspace_file_info(workspace_path)
                return [{"text": json.dumps(result)}]

            except Exception as e:
                logger.error(f"Error getting workspace file info: {str(e)}")
                return [{"text": json.dumps({"error": str(e)})}]

        # Unity Catalog tools
        @self.tool(name="list_catalogs", description="List catalogs in Unity Catalog")
        async def list_catalogs_tool(params: Dict[str, Any]) -> List[TextContent]:
            try:
                result = await unity_catalog.list_catalogs()
                return [{"text": json.dumps(result)}]
            except Exception as e:
                logger.error(f"Error listing catalogs: {str(e)}")
                return [{"text": json.dumps({"error": str(e)})}]

        @self.tool(name="create_catalog", description="Create a catalog with parameters: name, comment")
        async def create_catalog_tool(params: Dict[str, Any]) -> List[TextContent]:
            try:
                result = await unity_catalog.create_catalog(params.get("name"), params.get("comment"))
                return [{"text": json.dumps(result)}]
            except Exception as e:
                logger.error(f"Error creating catalog: {str(e)}")
                return [{"text": json.dumps({"error": str(e)})}]

        @self.tool(name="list_schemas", description="List schemas for a catalog with parameter: catalog_name")
        async def list_schemas_tool(params: Dict[str, Any]) -> List[TextContent]:
            try:
                result = await unity_catalog.list_schemas(params.get("catalog_name"))
                return [{"text": json.dumps(result)}]
            except Exception as e:
                logger.error(f"Error listing schemas: {str(e)}")
                return [{"text": json.dumps({"error": str(e)})}]

        @self.tool(name="create_schema", description="Create schema with parameters: catalog_name, name, comment")
        async def create_schema_tool(params: Dict[str, Any]) -> List[TextContent]:
            try:
                result = await unity_catalog.create_schema(
                    params.get("catalog_name"), params.get("name"), params.get("comment")
                )
                return [{"text": json.dumps(result)}]
            except Exception as e:
                logger.error(f"Error creating schema: {str(e)}")
                return [{"text": json.dumps({"error": str(e)})}]

        @self.tool(name="list_tables", description="List tables with parameters: catalog_name, schema_name")
        async def list_tables_tool(params: Dict[str, Any]) -> List[TextContent]:
            try:
                result = await unity_catalog.list_tables(
                    params.get("catalog_name"), params.get("schema_name")
                )
                return [{"text": json.dumps(result)}]
            except Exception as e:
                logger.error(f"Error listing tables: {str(e)}")
                return [{"text": json.dumps({"error": str(e)})}]

        @self.tool(name="create_table", description="Create table via SQL with parameters: warehouse_id, statement")
        async def create_table_tool(params: Dict[str, Any]) -> List[TextContent]:
            try:
                result = await unity_catalog.create_table(params.get("warehouse_id"), params.get("statement"))
                return [{"text": json.dumps(result)}]
            except Exception as e:
                logger.error(f"Error creating table: {str(e)}")
                return [{"text": json.dumps({"error": str(e)})}]

        @self.tool(name="get_table_lineage", description="Get table lineage with parameter: full_name")
        async def get_table_lineage_tool(params: Dict[str, Any]) -> List[TextContent]:
            try:
                result = await unity_catalog.get_table_lineage(params.get("full_name"))
                return [{"text": json.dumps(result)}]
            except Exception as e:
                logger.error(f"Error getting lineage: {str(e)}")
                return [{"text": json.dumps({"error": str(e)})}]


def main():
    """Main entry point for the MCP server."""
    try:
        logger.info("Starting Databricks MCP server")
        
        # Turn off buffering in stdout
        if hasattr(sys.stdout, 'reconfigure'):
            sys.stdout.reconfigure(line_buffering=True)
        
        server = DatabricksMCPServer()
        
        # Use the FastMCP run method which handles async internally
        server.run()
            
    except Exception as e:
        logger.error(f"Error in Databricks MCP server: {str(e)}", exc_info=True)
        raise


if __name__ == "__main__":
    main() <|MERGE_RESOLUTION|>--- conflicted
+++ resolved
@@ -17,11 +17,7 @@
 from mcp.types import TextContent
 from mcp.server.stdio import stdio_server
 
-<<<<<<< HEAD
-from databricks_mcp.api import clusters, dbfs, jobs, notebooks, sql, repos
-=======
 from databricks_mcp.api import clusters, dbfs, jobs, notebooks, sql, libraries, repos, unity_catalog
->>>>>>> b4649b10
 from databricks_mcp.core.config import settings
 
 # Configure logging
@@ -39,7 +35,7 @@
     def __init__(self):
         """Initialize the Databricks MCP server."""
         super().__init__(name="databricks-mcp", 
-                         version="0.2.0", 
+                         version="0.2.1", 
                          instructions="Use this server to manage Databricks resources")
         logger.info("Initializing Databricks MCP server")
         logger.info(f"Databricks host: {settings.DATABRICKS_HOST}")
@@ -171,7 +167,6 @@
                 return [{"text": json.dumps({"error": str(e)})}]
 
         @self.tool(
-<<<<<<< HEAD
             name="run_notebook",
             description="Submit a one-time notebook run with parameters: notebook_path (required), existing_cluster_id (optional), base_parameters (optional)",
         )
@@ -204,7 +199,9 @@
                 return [{"text": json.dumps(result)}]
             except Exception as e:
                 logger.error(f"Error syncing repo and running notebook: {str(e)}")
-=======
+                return [{"text": json.dumps({"error": str(e)})}]
+
+        @self.tool(
             name="get_run_status",
             description="Get status for a job run with parameter: run_id",
         )
@@ -241,7 +238,6 @@
                 return [{"text": json.dumps(result)}]
             except Exception as e:
                 logger.error(f"Error cancelling run: {str(e)}")
->>>>>>> b4649b10
                 return [{"text": json.dumps({"error": str(e)})}]
         
         # Notebook management tools
@@ -325,18 +321,6 @@
                 return [{"text": json.dumps({"error": str(e)})}]
 
         @self.tool(
-<<<<<<< HEAD
-            name="pull_repo",
-            description="Pull the latest commit for a repo with parameter: repo_id (required)",
-        )
-        async def pull_repo_tool(params: Dict[str, Any]) -> List[TextContent]:
-            logger.info(f"Pulling repo with params: {params}")
-            try:
-                result = await repos.pull_repo(params.get("repo_id"))
-                return [{"text": json.dumps(result)}]
-            except Exception as e:
-                logger.error(f"Error pulling repo: {str(e)}")
-=======
             name="dbfs_put",
             description="Upload a small file to DBFS with parameters: dbfs_path, content_base64",
         )
@@ -364,7 +348,19 @@
                 return [{"text": json.dumps(result)}]
             except Exception as e:
                 logger.error(f"Error deleting file: {str(e)}")
->>>>>>> b4649b10
+                return [{"text": json.dumps({"error": str(e)})}]
+        
+        @self.tool(
+            name="pull_repo",
+            description="Pull the latest commit for a repo with parameter: repo_id (required)",
+        )
+        async def pull_repo_tool(params: Dict[str, Any]) -> List[TextContent]:
+            logger.info(f"Pulling repo with params: {params}")
+            try:
+                result = await repos.pull_repo(params.get("repo_id"))
+                return [{"text": json.dumps(result)}]
+            except Exception as e:
+                logger.error(f"Error pulling repo: {str(e)}")
                 return [{"text": json.dumps({"error": str(e)})}]
         
         # SQL tools
