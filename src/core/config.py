--- conflicted
+++ resolved
@@ -34,10 +34,6 @@
     DATABRICKS_HOST: str = os.environ.get("DATABRICKS_HOST", "https://example.databricks.net")
     DATABRICKS_TOKEN: str = os.environ.get("DATABRICKS_TOKEN", "dapi_token_placeholder")
     DATABRICKS_WAREHOUSE_ID: Optional[str] = os.environ.get("DATABRICKS_WAREHOUSE_ID")
-<<<<<<< HEAD
-    DATABRICKS_WAREHOUSE_TOKEN: Optional[str] = os.environ.get("DATABRICKS_WAREHOUSE_TOKEN")
-=======
->>>>>>> 62b0ada1
 
     # Server configuration
     SERVER_HOST: str = os.environ.get("SERVER_HOST", "0.0.0.0") 
